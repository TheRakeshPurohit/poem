[package]
name = "poem-openapi-derive"
<<<<<<< HEAD
version = "1.3.30"
=======
version = "2.0.0-alpha.1"
>>>>>>> 62556b81
authors = ["sunli <scott_s829@163.com>"]
edition = "2021"
description = "Macros for poem-openapi"
license = "MIT/Apache-2.0"
documentation = "https://docs.rs/poem/"
homepage = "https://github.com/poem-web/poem"
repository = "https://github.com/poem-web/poem"
keywords = ["http", "async", "openapi", "swagger"]
categories = ["network-programming", "asynchronous"]

[lib]
proc-macro = true

[dependencies]
darling = "0.13.0"
proc-macro-crate = "1.1.0"
proc-macro2 = "1.0.29"
quote = "1.0.9"
syn = { version = "1.0.77", features = ["full", "visit-mut"] }
Inflector = "0.11.4"
thiserror = "1.0.29"
indexmap = "~1.6.2"                                            # https://github.com/tkaitchuck/aHash/issues/95
regex = "1.5.5"
http = "0.2.5"
mime = "0.3.16"<|MERGE_RESOLUTION|>--- conflicted
+++ resolved
@@ -1,10 +1,6 @@
 [package]
 name = "poem-openapi-derive"
-<<<<<<< HEAD
-version = "1.3.30"
-=======
 version = "2.0.0-alpha.1"
->>>>>>> 62556b81
 authors = ["sunli <scott_s829@163.com>"]
 edition = "2021"
 description = "Macros for poem-openapi"
